#!/usr/bin/env python3
# -*- coding: utf-8 -*-

# ----------------------------------------------------------------------------------------------------------------------
# Author: Lalith Kumar Shiyam Sundar | Sebastian Gutschmayer
# Institution: Medical University of Vienna
# Research Group: Quantitative Imaging and Medical Physics (QIMP) Team
# Date: 04.07.2023
# Version: 0.1.0
#
# Description:
# The main module of the pumaz. It contains the main function that is executed when the pumaz is run.
#
# Usage:
# The variables in this module can be imported and used in other modules within the pumaz.
#
# ----------------------------------------------------------------------------------------------------------------------


import argparse
import logging
import os
import time
from datetime import datetime

import colorama
import emoji
from pumaz import constants
from pumaz import display
from pumaz import download
from pumaz import file_utilities
from pumaz import image_conversion
from pumaz import image_processing
from pumaz import input_validation
from pumaz import resources
from rich.console import Console

console = Console()


def str2list(value):
    choices_list = list(constants.MOOSE_LABEL_INDEX.values()) + ['none']
    value_list = value.lower().split(',')
    if all(item in choices_list for item in value_list):
        return value_list
    else:
        raise argparse.ArgumentTypeError(f"invalid choice: {value_list} (choose from {choices_list})")

def pumaz(subject_folder,regions_to_ignore, multiplex, custom_colors, segment_tumors, convert_to_dicom, perform_risk_analysis ):
    print("coucou les lapins")

    """
    Run the PUMA-Z preprocessing and registration pipeline.

    This function standardizes input data to NIFTI format, checks for PUMA-compliant subjects, and runs the preprocessing
    and registration pipeline. It also downloads the necessary binaries and sets the appropriate permissions.

    :return: None
    :rtype: None
    :Example:
        >>> main()
    """
    logging.basicConfig(format='%(asctime)s %(levelname)-8s [%(filename)s:%(lineno)d] %(message)s', level=logging.INFO,
                        filename=datetime.now().strftime('pumaz-v.1.0.0.%H-%M-%d-%m-%Y.log'), filemode='w')
    colorama.init()

    subject_folder = os.path.abspath(subject_folder)

<<<<<<< HEAD
    def parse_color_dict(value):
        try:
            color_map = {}
            used_colors = set()
            allowed_colors = {'R', 'G', 'B'}

            for pair in value.split(','):
                key, val = pair.split(':')
                key = key.strip()
                val = val.strip().upper()

                if val not in allowed_colors:
                    raise argparse.ArgumentTypeError(
                        f"Invalid color '{val}' for tracer '{key}'. Allowed values are: R, G, B."
                    )

                if val in used_colors:
                    raise argparse.ArgumentTypeError(
                        f"Color '{val}' is already assigned. Each color can be used only once."
                    )

                color_map[key] = val
                used_colors.add(val)

            return color_map

        except ValueError:
            raise argparse.ArgumentTypeError("Colors must be in the format tracer:color,...")

    parser.add_argument("-ir", "--ignore_regions", type=str2list,
                        help="Comma-separated list of regions to ignore during registration e.g. arms,legs,"
                             "none. 'none' indicates no regions to ignore.", required=True)

    parser.add_argument("-m", "--multiplex", action='store_true', default=False,
                        help="Multiplex the aligned PT images.", required=False)

    parser.add_argument("-st", "--segment_tumors", action='store_true', default=False,
                        help="Segment tumors in the multiplexed images (not implemented: postponed for puma v.2.0)", required=False)

    parser.add_argument("-cs", "--custom_colors", action='store_true', default=False,
                        help="Manually assign colors to tracer images.", required=False)

    parser.add_argument("-cm", "--color_map", type=parse_color_dict, default=None,  help="Specify custom colors as tracer (e.g. psma:R,fdg:G) (requires -m)")

    parser.add_argument("-c2d", "--convert_to_dicom", action='store_true', default=False,
                        help="Convert DICOM images to NIFTI format. Set this to true only if your input is DICOM",
                        required=False)
    parser.add_argument("-ra", "--risk_analysis", action='store_true', default=False,
                        help="Highlight areas of misalignment in the images.",
                        required=False)

    args = parser.parse_args()

    subject_folder = os.path.abspath(args.subject_directory)
    regions_to_ignore = args.ignore_regions
    multiplex = args.multiplex
    custom_colors = args.custom_colors
    color_map = args.color_map
    segment_tumors = args.segment_tumors
    convert_to_dicom = args.convert_to_dicom
    perform_risk_analysis = args.risk_analysis
=======
>>>>>>> 4f27d3b0

    display.logo()
    display.citation()

    logging.info('----------------------------------------------------------------------------------------------------')
    logging.info('                                     STARTING PUMA-Z V.1.0.0                                       ')
    logging.info('----------------------------------------------------------------------------------------------------')

    # ----------------------------------
    # INPUT VALIDATION AND PREPARATION
    # ----------------------------------

    logging.info(' ')
    logging.info('- Subject directory: ' + subject_folder)
    logging.info(' ')
    print(' ')
    print(f'{constants.ANSI_VIOLET} {emoji.emojize(":memo:")} NOTE:{constants.ANSI_RESET}')
    print(' ')
    display.expectations()

    # ----------------------------------
    # DISPLAYING INPUT CHOICES
    # ----------------------------------
    console.print(f' Multiplexing: {multiplex} | '
                  f'Custom Colors: {custom_colors} | '
                  f'Color map: {color_map} |',
                  f'Segment Tumors: {segment_tumors} | ',
                  f'Convert to DICOM: {convert_to_dicom} | ',
                  f'Regions to Ignore: {regions_to_ignore} | ',
                  f'Risk Analysis: {perform_risk_analysis}',
                  style='bold yellow')

    # ----------------------------------
    # DOWNLOADING THE BINARIES
    # ----------------------------------

    print('')
    print(f'{constants.ANSI_VIOLET} {emoji.emojize(":globe_with_meridians:")} BINARIES DOWNLOAD:{constants.ANSI_RESET}')

    print('')
    binary_path = constants.BINARY_PATH
    file_utilities.create_directory(binary_path)
    system_os, system_arch = file_utilities.get_system()
    console.print(f' Detected system: {system_os} | Detected architecture: {system_arch}', style='bold yellow')
    download.download(item_name=f'puma-{system_os}-{system_arch}', item_path=binary_path,
                      item_dict=resources.PUMA_BINARIES)
    file_utilities.set_permissions(constants.GREEDY_PATH, system_os)
    file_utilities.set_permissions(constants.C3D_PATH, system_os)

    # ----------------------------------
    # INPUT STANDARDIZATION
    # ----------------------------------

    print('')
    print(f'{constants.ANSI_VIOLET} {emoji.emojize(":magnifying_glass_tilted_left:")} STANDARDIZING INPUT DATA TO '
          f'NIFTI:{constants.ANSI_RESET}')
    print('')
    logging.info(' ')
    logging.info(' STANDARDIZING INPUT DATA TO NIFTI:')
    logging.info(' ')
    image_conversion.standardize_to_nifti(subject_folder)
    logging.info(" Standardization complete.")

    # --------------------------------------
    # CHECKING FOR PUMA COMPLIANT SUBJECTS
    # --------------------------------------

    tracer_dirs = [os.path.join(subject_folder, d) for d in os.listdir(subject_folder)
                   if os.path.isdir(os.path.join(subject_folder, d)) and not d.startswith('PUMAZ-v1')]
    puma_compliant_subject_folders = input_validation.select_puma_compliant_subject_folders(tracer_dirs)

    num_subject_folders = len(puma_compliant_subject_folders)
    if num_subject_folders < 1:
        print(
            f'{constants.ANSI_RED} {emoji.emojize(":cross_mark:")} No puma compliant tracer directories found to continue!{constants.ANSI_RESET} {emoji.emojize(":light_bulb:")} See: https://github.com/Keyn34/PUMA#directory-structure-and-naming-conventions-for-puma-%EF%B8%8F')
        return

    # -------------------------------------------------
    # RUNNING PREPROCESSING AND REGISTRATION PIPELINE
    # -------------------------------------------------
    # calculate elapsed time for the entire procedure below
    start_time = time.time()
    print('')
    print(
        f'{constants.ANSI_VIOLET} {emoji.emojize(":rocket:")} RUNNING PREPROCESSING AND REGISTRATION PIPELINE:{constants.ANSI_RESET}')
    print('')
    logging.info(' ')
    logging.info(' RUNNING PREPROCESSING AND REGISTRATION PIPELINE:')
    logging.info(' ')
    puma_dir, ct_dir, pt_dir, mask_dir = image_processing.preprocess(
        puma_compliant_subjects=puma_compliant_subject_folders,
        regions_to_ignore=regions_to_ignore)
    reference_mask, reference_ct, reference_pt = image_processing.align(puma_dir, ct_dir, pt_dir, mask_dir)

    # store the reference images as a dictionary
    reference_dict = {
        'reference_mask': reference_mask,
        'reference_ct': reference_ct,
        'reference_pt': reference_pt
    }

    if perform_risk_analysis:
        # ---------------------------------------
        # DISPLAY POSSIBLE AREAS OF MISALIGNMENT
        # ---------------------------------------
        print('')
        print(f'{constants.ANSI_VIOLET} {emoji.emojize(":face_screaming_in_fear:")} POSSIBLE AREAS OF MISALIGNMENT:{constants.ANSI_RESET}')
        print('')
        logging.info(' ')
        logging.info(' DISPLAYING POSSIBLE AREAS OF MISALIGNMENT:')
        logging.info(' ')
        misaligned_regions = image_processing.display_misalignment(puma_dir, reference_dict)
        reference_filename = os.path.basename(reference_dict["reference_mask"])
        image_processing.display_misalignment_table(misaligned_regions, reference_filename)


    # ----------------------------------
    # MULTIPLEXING
    # ----------------------------------

    if multiplex:
        print('')
        print(f'{constants.ANSI_VIOLET} {emoji.emojize(":artist_palette:")} MULTIPLEXING:{constants.ANSI_RESET}')
        print('')
        logging.info(' ')
        logging.info(' MULTIPLEXING:')
        logging.info(' ')
        aligned_pt_dir = os.path.join(puma_dir, constants.ALIGNED_PET_FOLDER)
        rgb_image = os.path.join(aligned_pt_dir, constants.MULTIPLEXED_COMPOSITE_IMAGE)
        image_processing.multiplex(aligned_pt_dir, '*nii*', 'PET',
                                   rgb_image, custom_colors, color_map)
        grayscale_image = os.path.join(aligned_pt_dir, constants.GRAYSCALE_COMPOSITE_IMAGE)
        image_processing.rgb2gray(rgb_image, grayscale_image)
        if segment_tumors:
            print('')
            print(
                f'{constants.ANSI_VIOLET} {emoji.emojize(":face_with_medical_mask:")} SEGMENTING TUMORS:{constants.ANSI_RESET}')
            print('')
            print(f' {constants.ANSI_ORANGE}Segmentation may take a few minutes...{constants.ANSI_RESET}')
            seg_dir = os.path.join(puma_dir, constants.SEGMENTATION_FOLDER)
            file_utilities.create_directory(seg_dir)
            file_utilities.copy_reference_image(grayscale_image, seg_dir, constants.LIONZ_PREFIX)
            output_dir = os.path.join(seg_dir, constants.LIONZ_OUTPUT_DIR)
            file_utilities.create_directory(output_dir)
            image_processing.segment_tumors(seg_dir, output_dir)
            console.print(f' Segmentation complete.', style='bold green')

    if convert_to_dicom:
        print('')
        print(f'{constants.ANSI_VIOLET} {emoji.emojize(":file_folder:")} CONVERTING TO DICOM:{constants.ANSI_RESET}')
        print('')
        logging.info(' ')
        logging.info(' CONVERTING TO DICOM:')
        logging.info(' ')
        n2dConverter = image_conversion.NiftiToDicomConverter(
            subject_folder=subject_folder,
            puma_dir=puma_dir,
        )
        n2dConverter.set_reference_image(reference_mask)
        n2dConverter.convert_to_dicom(puma_compliant_subject_folders=puma_compliant_subject_folders)

    end_time = time.time()
    elapsed_time = end_time - start_time
    # show elapsed time in minutes and round it to 2 decimal places
    elapsed_time = round(elapsed_time / 60, 2)
    console.print(f" 🐾 PUMA has successfully completed the hunt in {elapsed_time} minutes."
                  f" Track down your results in the directory: {puma_dir} 🐾", style='white')


def main():
    """
    Run the PUMA-Z preprocessing and registration pipeline.

    This function standardizes input data to NIFTI format, checks for PUMA-compliant subjects, and runs the preprocessing
    and registration pipeline. It also downloads the necessary binaries and sets the appropriate permissions.

    :return: None
    :rtype: None
    :Example:
        >>> main()
    """
    logging.basicConfig(format='%(asctime)s %(levelname)-8s [%(filename)s:%(lineno)d] %(message)s', level=logging.INFO,
                        filename=datetime.now().strftime('pumaz-v.1.0.0.%H-%M-%d-%m-%Y.log'), filemode='w')
    colorama.init()

    parser = argparse.ArgumentParser()
    parser.add_argument("-d", "--subject_directory", type=str,
                        help="Subject directory containing the different PET/CT images of the same subject",
                        required=True)

    parser.add_argument("-ir", "--ignore_regions", type=str2list,
                        help="Comma-separated list of regions to ignore during registration e.g. arms,legs,"
                             "none. 'none' indicates no regions to ignore.", required=True)

    parser.add_argument("-m", "--multiplex", action='store_true', default=False,
                        help="Multiplex the aligned PT images.", required=False)

    parser.add_argument("-st", "--segment_tumors", action='store_true', default=False,
                        help="Segment tumors in the multiplexed images (not implemented: postponed for puma v.2.0)", required=False)

    parser.add_argument("-cs", "--custom_colors", action='store_true', default=False,
                        help="Manually assign colors to tracer images.", required=False)

    parser.add_argument("-c2d", "--convert_to_dicom", action='store_true', default=False,
                        help="Convert DICOM images to NIFTI format. Set this to true only if your input is DICOM",
                        required=False)
    parser.add_argument("-ra", "--risk_analysis", action='store_true', default=False,
                        help="Highlight areas of misalignment in the images.",
                        required=False)

    args = parser.parse_args()

    subject_folder = os.path.abspath(args.subject_directory)
    regions_to_ignore = args.ignore_regions
    multiplex = args.multiplex
    custom_colors = args.custom_colors
    segment_tumors = args.segment_tumors
    convert_to_dicom = args.convert_to_dicom
    perform_risk_analysis = args.risk_analysis

    pumaz(subject_folder, regions_to_ignore, multiplex, custom_colors, segment_tumors, convert_to_dicom,
               perform_risk_analysis)<|MERGE_RESOLUTION|>--- conflicted
+++ resolved
@@ -66,7 +66,6 @@
 
     subject_folder = os.path.abspath(subject_folder)
 
-<<<<<<< HEAD
     def parse_color_dict(value):
         try:
             color_map = {}
@@ -128,8 +127,6 @@
     segment_tumors = args.segment_tumors
     convert_to_dicom = args.convert_to_dicom
     perform_risk_analysis = args.risk_analysis
-=======
->>>>>>> 4f27d3b0
 
     display.logo()
     display.citation()
